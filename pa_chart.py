--- conflicted
+++ resolved
@@ -179,6 +179,11 @@
                     height_pixels: int = 600,
                     dpi: int = 100,
                     include_aqi_text: bool = True,
+def plot_csv_to_jpg(filename: str,
+                    width_pixels: int = 800,
+                    height_pixels: int = 600,
+                    dpi: int = 100,
+                    include_aqi_text: bool = True,
                     include_average_line: bool = True,
                     chart_title: str = 'Particulate Sensor Data',
                     x_axis_label: str = ' ',
@@ -186,11 +191,7 @@
                     use_epa_conversion: bool = False,
                     y_limit: Union[int, str] = 200,
                     aqi_band_colors = {50: 'palegreen', 100: 'yellow', 150: 'Orange', 200: 'Red', 300: 'Purple', 500: 'Maroon'},
-<<<<<<< HEAD
                     aqi_band_alphas = {50: 0.3, 100: 0.25, 150: 0.4, 200: 0.3, 300: 0.3, 500: 0.3}) -> None:
-=======
-                    aqi_band_alphas = {50: 0.3, 100: 0.6, 150: 0.3, 200: 0.3, 300: 0.3, 500: 0.3}) -> None:
->>>>>>> 6e3ac09a
     """
     Plot the data from a CSV file and save it as a JPG image.
 
@@ -271,10 +272,12 @@
     for limit, (lower_bound, upper_bound) in thresholds:
         if y_limit >= limit:
             ax.fill_between(ax.get_xlim(), lower_bound, upper_bound, color=aqi_band_colors.get(limit), alpha=aqi_band_alphas.get(limit))
+            ax.fill_between(ax.get_xlim(), lower_bound, upper_bound, color=aqi_band_colors.get(limit), alpha=aqi_band_alphas.get(limit))
     plt.ylabel(y_axis_label)
     plt.title(chart_title, pad=20, fontsize=12, fontweight='bold')
     if include_aqi_text:
         # Label for AQI text
+        plt.text(0.94, 0.05, 'EPA AQI as of ' + dates[-1].strftime('%m/%d/%Y %H:%M') + ': ', fontsize=9, ha='right', va='bottom', transform=ax.transAxes)
         plt.text(0.94, 0.05, 'EPA AQI as of ' + dates[-1].strftime('%m/%d/%Y %H:%M') + ': ', fontsize=9, ha='right', va='bottom', transform=ax.transAxes)
         # AQI text
         plt.text(0.99, 0.05, str(int(values[-1])), fontsize=12, fontweight='bold', ha='right', va='bottom', transform=ax.transAxes)
@@ -333,6 +336,9 @@
                                     config.y_limit,
                                     config.aqi_band_colors,
                                     config.aqi_band_alphas
+                                    config.y_limit,
+                                    config.aqi_band_colors,
+                                    config.aqi_band_alphas
                                     )
                     plot_delay_loop_start = datetime.now()
                 elapsed_time = (datetime.now() - truncate_delay_loop_start).total_seconds() / 3600
